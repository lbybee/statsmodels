--- conflicted
+++ resolved
@@ -62,7 +62,6 @@
             size=sample_size)
     return sample
 
-<<<<<<< HEAD
 
 class MixtureDistribution(object):
     '''univariate mixture distribution
@@ -178,6 +177,11 @@
 
     from scipy import stats
 
+    obs_dist = mixture_rvs([.25,.75], size=10000, dist=[stats.norm, stats.beta],
+                kwargs=(dict(loc=-1,scale=.5),dict(loc=1,scale=1,args=(1,.5))))
+
+
+
     nobs = 10000
     mix = MixtureDistribution()
 ##    mrvs = mixture_rvs([1/3.,2/3.], size=nobs, dist=[stats.norm, stats.norm],
@@ -207,10 +211,3 @@
         plt.plot(grid, mcdf, lw=2, color='black')
 
         plt.show()
-=======
-if __name__ == "__main__":
-    from scipy import stats
-    obs_dist = mixture_rvs([.25,.75], size=10000, dist=[stats.norm, stats.beta],
-                kwargs = (dict(loc=-1,scale=.5),dict(loc=1,scale=1,args=(1,.5))))
-
->>>>>>> a8996746
